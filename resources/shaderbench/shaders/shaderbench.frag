--- conflicted
+++ resolved
@@ -7,10 +7,12 @@
 layout(set = 1, binding = 0) uniform sampler2D previousFrame; ///< Previous frame.
 layout(set = 1, binding = 1) uniform sampler2D sdfFont; ///< Font SDF texture.
 layout(set = 1, binding = 2) uniform sampler2D gridMap; ///< Debug grid texture.
-layout(set = 1, binding = 3) uniform sampler2D noiseMap; ///< RGBA uniform noise in [0,1], uncorrelated.
-layout(set = 1, binding = 4) uniform sampler2D directionsMap; ///< Random 3D directions on the unit sphere.
+layout(set = 1, binding = 3) uniform sampler2D noise2DMap; ///< RGBA uniform noise in [0,1], uncorrelated.
+layout(set = 1, binding = 4) uniform sampler2D perlin2DMap; ///< RGBA tiling perlin noise in [0,1], four different scales and offsets.
+layout(set = 1, binding = 5) uniform sampler2D directionsMap; ///< Random 3D directions on the unit sphere.
+layout(set = 1, binding = 6) uniform sampler3D noise3DMap; ///< RGBA 3D uniform noise in [0,1], uncorrelated.
+layout(set = 1, binding = 7) uniform sampler3D perlin3DMap; ///< RGBA 3D tiling perlin noise in [0,1], four different scales and offsets.
 
-<<<<<<< HEAD
 layout(set = 0, binding = 0) uniform UniformBlock {
 	float iTime; ///< Time since beginning of playback.
 	float iTimeDelta; ///< Time since last frame.
@@ -43,17 +45,6 @@
 	int stepCount; ///< Maximum step count.
 	bool showPlane; ///< Show the moving plane.
 };
-=======
-
-layout(binding = 0) uniform sampler2D previousFrame; ///< Previous frame.
-layout(binding = 1) uniform sampler2D sdfFont; ///< Font SDF texture.
-layout(binding = 2) uniform sampler2D gridMap; ///< Debug grid texture.
-layout(binding = 3) uniform sampler2D noise2DMap; ///< RGBA uniform noise in [0,1], uncorrelated.
-layout(binding = 4) uniform sampler2D perlin2DMap; ///< RGBA tiling perlin noise in [0,1], four different scales and offsets.
-layout(binding = 5) uniform sampler2D directionsMap; ///< Random 3D directions on the unit sphere.
-layout(binding = 6) uniform sampler3D noise3DMap; ///< RGBA 3D uniform noise in [0,1], uncorrelated.
-layout(binding = 7) uniform sampler3D perlin3DMap; ///< RGBA 3D tiling perlin noise in [0,1], four different scales and offsets.
->>>>>>> cb694b67
 
 layout(location = 0) out vec4 fragColor; ///< Output color.
 
