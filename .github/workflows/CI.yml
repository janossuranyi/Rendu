--- conflicted
+++ resolved
@@ -49,11 +49,7 @@
           wget -O vulkansdk.tar.gz https://sdk.lunarg.com/sdk/download/1.2.182.0/linux/vulkansdk-linux-x86_64-1.2.182.0.tar.gz
           mkdir vulkansdk && tar -xf vulkansdk.tar.gz -C vulkansdk --strip-components=1
           rm -rf vulkansdk/source
-<<<<<<< HEAD
           ls -la vulkansdk/x86_64
-      
-=======
->>>>>>> cbbf16fe
 
       - name: Dependencies for macOS
         if: startsWith(matrix.os, 'macos')
