--- conflicted
+++ resolved
@@ -1,92 +1,87 @@
-#include "ShaderEditor.hpp"
-
-#include "resources/ResourcesManager.hpp"
-#include "system/Window.hpp"
-#include "system/System.hpp"
-#include "generation/Random.hpp"
-#include "system/Config.hpp"
-#include "Common.hpp"
-
-/**
- \defgroup ShaderBench Shader bench
- \brief Shader visualisation tool, inspired by ShaderToy and Bonzomatic
- \ingroup Applications
- */
-
-/**
- \brief Shader editor configuration.
- \ingroup ShaderBench
- */
-class ShaderEditorConfig : public RenderingConfig {
-public:
-
-	/** \copydoc RenderingConfig::RenderingConfig */
-	explicit ShaderEditorConfig(const std::vector<std::string> & argv) :
-		RenderingConfig(argv) {
-
-		// Process arguments.
-		for(const auto & arg : arguments()) {
-			const std::string key					= arg.key;
-			const std::vector<std::string> & values = arg.values;
-
-			if(key == "shader" && !values.empty()) {
-				shaderPath = values[0];
-			}
-		}
-
-		// Detail help.
-		registerSection("Shader editor");
-		registerArgument("shader", "", "Path to the initial shader", "string");
-	}
-
-	std::string shaderPath; ///< Path to the initial shader to load
-
-};
-
-/**
- The main function of the shader editing tool.
- \param argc the number of input arguments.
- \param argv a pointer to the raw input arguments.
- \return a general error code.
- \ingroup ShaderBench
- */
-int main(int argc, char ** argv) {
-	
-	// First, init/parse/load configuration.
-	ShaderEditorConfig config(std::vector<std::string>(argv, argv + argc));
-	if(config.showHelp()) {
-		return 0;
-	}
-<<<<<<< HEAD
-	
-	Window window("Shader Editor", config);
-=======
->>>>>>> cb694b67
-
-	if(!config.resourcesPath.empty()){
-		Resources::manager().addResources(config.resourcesPath);
-	}
-	
-	Window window("Shader Editor", config, false);
-
-	Resources::manager().addResources("../../../resources/shaderbench");
-
-	// Seed random generator in a reproducible fashion.
-	Random::seed(0x0decafe);
-	
-	ShaderEditor app(config);
-
-	// Load shader if specified.
-	if(!config.shaderPath.empty()){
-		app.loadShader(config.shaderPath);
-	}
-	
-	// Start the display/interaction loop.
-	while(window.nextFrame()) {
-		app.update();
-		app.draw();
-		app.finish();
-	}
-	
-	return 0;
-}
+#include "ShaderEditor.hpp"
+
+#include "resources/ResourcesManager.hpp"
+#include "system/Window.hpp"
+#include "system/System.hpp"
+#include "generation/Random.hpp"
+#include "system/Config.hpp"
+#include "Common.hpp"
+
+/**
+ \defgroup ShaderBench Shader bench
+ \brief Shader visualisation tool, inspired by ShaderToy and Bonzomatic
+ \ingroup Applications
+ */
+
+/**
+ \brief Shader editor configuration.
+ \ingroup ShaderBench
+ */
+class ShaderEditorConfig : public RenderingConfig {
+public:
+
+	/** \copydoc RenderingConfig::RenderingConfig */
+	explicit ShaderEditorConfig(const std::vector<std::string> & argv) :
+		RenderingConfig(argv) {
+
+		// Process arguments.
+		for(const auto & arg : arguments()) {
+			const std::string key					= arg.key;
+			const std::vector<std::string> & values = arg.values;
+
+			if(key == "shader" && !values.empty()) {
+				shaderPath = values[0];
+			}
+		}
+
+		// Detail help.
+		registerSection("Shader editor");
+		registerArgument("shader", "", "Path to the initial shader", "string");
+	}
+
+	std::string shaderPath; ///< Path to the initial shader to load
+
+};
+
+/**
+ The main function of the shader editing tool.
+ \param argc the number of input arguments.
+ \param argv a pointer to the raw input arguments.
+ \return a general error code.
+ \ingroup ShaderBench
+ */
+int main(int argc, char ** argv) {
+	
+	// First, init/parse/load configuration.
+	ShaderEditorConfig config(std::vector<std::string>(argv, argv + argc));
+	if(config.showHelp()) {
+		return 0;
+	}
+
+	if(!config.resourcesPath.empty()){
+		Resources::manager().addResources(config.resourcesPath);
+	}
+	
+	Window window("Shader Editor", config);
+
+	Resources::manager().addResources("../../../resources/shaderbench");
+
+	// Seed random generator in a reproducible fashion.
+	Random::seed(0x0decafe);
+	
+	ShaderEditor app(config);
+
+	// Load shader if specified.
+	if(!config.shaderPath.empty()){
+		app.loadShader(config.shaderPath);
+	}
+	
+	// Start the display/interaction loop.
+	while(window.nextFrame()) {
+		app.update();
+		app.draw();
+		app.finish();
+	}
+	
+	return 0;
+}